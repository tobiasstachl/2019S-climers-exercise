--- conflicted
+++ resolved
@@ -166,15 +166,10 @@
         plt.close()
 
 
-<<<<<<< HEAD
 def plot_surf_temp(fn_temp, outpath):
     """
     Visualize global surface temperature data and trends.
-=======
-def plot_sst(fn_temp, outpath):
-    """
-    Visualize temperature data and trends.
->>>>>>> 2485d006
+
 
     Parameters
     ----------
@@ -191,20 +186,12 @@
 
     # read temperature data
     data = read_data(infile=fn_temp, parse_col='Year', date_str='%Y')
-<<<<<<< HEAD
     data = data.drop(['Year'], axis=1)
 
     # plot global data
     plt.figure(figsize=(12, 5))
     columns = ['Glob', 'NHem', 'SHem']
-=======
-    # data = data.drop(['Year'], axis=1)
-    # print(data.columns)
-
-    # plot the data
-    plt.figure(figsize=(12,5))
-    columns = ['Glob']
->>>>>>> 2485d006
+
     plt.plot(data[columns])
     sns.despine()
     plt.title("Global surface temperature anomalies", fontweight='bold')
@@ -214,7 +201,6 @@
     plt.tight_layout()
     plt.savefig(os.path.join(outpath, 'ex1_surftemp-global-anomalies-ts.png'))
 
-<<<<<<< HEAD
     zones = {}
     zones['north'] = ['24N-90N', '64N-90N', '44N-64N', '24N-44N']
     zones['south'] = ['90S-24S', '90S-64S', '44S-24S', '64S-44S']
@@ -232,21 +218,6 @@
         plt.tight_layout()
         plt.savefig(os.path.join(outpath, 'ex1_surftemp-{}-anomalies-ts.png'.format(key)))
 
-=======
-    # plot the data
-    plt.figure(figsize=(12,5))
-    columns_zonal = ['24N-90N', '24S-24N', '90S-24S', '64N-90N', '44N-64N',
-                     '24N-44N', 'EQU-24N', '24S-EQU', '44S-24S', '64S-44S', '90S-64S']
-    plt.plot(data[columns_zonal])
-    sns.despine()
-    plt.title("Latitudinal band SST anomalies")
-    plt.ylabel("SST anomaly (°C)")
-    plt.grid(color='grey', linestyle='--', linewidth=0.5)
-    plt.legend(columns_zonal, bbox_to_anchor=(1.01, 0.5), loc="center left")
-    plt.tight_layout()
-    plt.savefig(os.path.join(outpath, 'ex1_sst-zonal-anomalies-ts.png'))
-
->>>>>>> 2485d006
     # aggregate to annual data
     data_annual = data.resample('A').mean()
 
@@ -438,23 +409,6 @@
     fn_soi = os.path.join(inpath, 'data', 'NOAA-NCDC-SOI',
                           'noaa_ncdc_soi_data.csv')
 
-<<<<<<< HEAD
-
-    # run the individual analyses
-
-    # Analysis 1a: Trends in sea level anomalies
-    # plot_sealevel(fn_sealevel, os.path.join(outpath, 'sealevel'))
-
-    # Analysis 1b: Trends in surface temperature anomalies
-    plot_surf_temp(fn_temp, os.path.join(outpath, 'temperature'))
-
-    # trend_analysis(fn_sealevel, fn_temp, fn_soi, outpath)
-
-    # insert here the code for your own analysis ...
-
-    #plt.show()
-
-=======
     #---------------------------------------------------------------------------
     # Analysis A.1.: Trends in sea level anomalies
     # --------------------------------------------------------------------------
@@ -480,9 +434,7 @@
     #    3) at the global scale?
     # --------------------------------------------------------------------------
     task_c(fn_sealevel, fn_temp, fn_soi, outpath)
->>>>>>> 2485d006
-
-
-
-
-
+
+
+
+
